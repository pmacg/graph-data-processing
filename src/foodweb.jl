--- conflicted
+++ resolved
@@ -52,14 +52,9 @@
 
     open(output_filename, "w") do f_out
         for row in eachrow(edgelist_df)
-<<<<<<< HEAD
             if row[1] ∉ ignore_vertices && row[2] ∉ ignore_vertices
                 write(f_out, repr(index_corrections[row[1] + 1]), " ",
                       repr(index_corrections[row[2] + 1]), "\n")
-=======
-            if row[1] + 1 < detritus_nodes_above && row[2] + 1 < detritus_nodes_above
-                write(f_out, repr(row[1] + 1), " ", repr(row[2] + 1), "\n")
->>>>>>> 5426359a
             end
         end
     end
@@ -72,11 +67,7 @@
     output_filename = joinpath(foodwebDirectory, "foodweb.vertices")
     open(output_filename, "w") do f_out
         for row in eachrow(meta_df)
-<<<<<<< HEAD
             if (row["node_id"] + 1) ∉ ignore_vertices
-=======
-            if row["node_id"] + 1 < detritus_nodes_above
->>>>>>> 5426359a
                 write(f_out, row["name"], "\n")
             end
         end
@@ -92,22 +83,12 @@
     output_filename = joinpath(foodwebDirectory, "foodweb.gt")
     open(output_filename, "w") do f_out
         for row in eachrow(meta_df)
-<<<<<<< HEAD
             if (row["node_id"] + 1) ∉ ignore_vertices
                 if row["group"] === missing
                     write(f_out, "0\n")
                 else
                     write(f_out, repr(cluster_dictionary[row["group"]]), "\n")
                 end
-=======
-            if row["node_id"] + 1 >= detritus_nodes_above
-                continue
-            end
-            if row["group"] === missing
-                write(f_out, "0\n")
-            else
-                write(f_out, repr(cluster_dictionary[row["group"]]), "\n")
->>>>>>> 5426359a
             end
         end
     end
